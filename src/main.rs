/*
* TODO
* Add Memory bank switching(change how mem is stored)
* Add object drawing
* Clean up code
* Optimize so emulator runs faster
* Add interrupts
<<<<<<< HEAD
=======
* Add RAM bank switching
>>>>>>> 0c3b11de
* Implement timer
*/

mod drivers;
mod emulator;
mod utils;

use std::error::Error;

use emulator::{debugger::DebugFlags, rom::Rom, Emulator};
use simple_graphics::{
    display::{Color, Display, WHITE},
    fonts::Font,
};

type Palette = (Color, Color, Color, Color);

const SCREEN_WIDTH: usize = 160;
const SCREEN_HEIGHT: usize = 144;

const GREEN_PALETTE: Palette = (0x009BBC0F, 0x008BAC0F, 0x00306230, 0x000F380F);
const GRAY_PALETTE: Palette = (0x00FFFFFF, 0x00a9a9a9, 0x00545454, 0x00000000);

fn main() -> Result<(), Box<dyn Error>> {
    // Init windows
    // let mut register_window = Display::new("Register View", 300, 300, true)?;
    // let font = Font::new("./fonts/retro-pixel-cute-mono.bdf").unwrap();
    // register_window.set_font(font);
    let mut background_map_window = Display::new("BackgroundMap", 32 * 8, 32 * 8, true)?;
    let mut tile_window = Display::new("Tile Map", 128, 192, true)?;
    let mut emulator_window = Display::new("Game Boy Emulator", SCREEN_WIDTH, SCREEN_HEIGHT, true)?;

    let _dmg_acid2_rom = Rom::from("./roms/tests/dmg-acid2.gb")?; // fail
    let _cpu_instrs_test_rom = Rom::from("./roms/tests/cpu_instrs/cpu_instrs.gb")?; // fail
    let _cpu_01 = Rom::from("./roms/tests/cpu_instrs/individual/01-special.gb")?; // pass
    let _cpu_02 = Rom::from("./roms/tests/cpu_instrs/individual/02-interrupts.gb")?; // fail
    let _cpu_03 = Rom::from("./roms/tests/cpu_instrs/individual/03-op sp,hl.gb")?; // pass
    let _cpu_04 = Rom::from("./roms/tests/cpu_instrs/individual/04-op r,imm.gb")?; // pass
    let _cpu_05 = Rom::from("./roms/tests/cpu_instrs/individual/05-op rp.gb")?; // pass
    let _cpu_06 = Rom::from("./roms/tests/cpu_instrs/individual/06-ld r,r.gb")?; // pass
    let _cpu_07 = Rom::from("./roms/tests/cpu_instrs/individual/07-jr,jp,call,ret,rst.gb")?; // pass
    let _cpu_08 = Rom::from("./roms/tests/cpu_instrs/individual/08-misc instrs.gb")?; // pass
    let _cpu_09 = Rom::from("./roms/tests/cpu_instrs/individual/09-op r,r.gb")?; // pass
    let _cpu_10 = Rom::from("./roms/tests/cpu_instrs/individual/10-bit ops.gb")?; // pass
    let _cpu_11 = Rom::from("./roms/tests/cpu_instrs/individual/11-op a,(hl).gb")?; // pass
    let _instr_timing = Rom::from("./roms/tests/instr_timing/instr_timing.gb")?;
    let _tetris = Rom::from("./roms/games/tetris.gb")?;
    let _dr_mario = Rom::from("./roms/games/Dr. Mario (World).gb")?;
    let _bubble_bobble = Rom::from("./roms/games/Bubble Bobble (USA, Europe).gb")?;

    let mut emulator = Emulator::new(
        GRAY_PALETTE,
        vec![
            DebugFlags::DumpMem,
            DebugFlags::DumpCallLog,
            DebugFlags::ShowTileMap,
            // DebugFlags::ShowRegisters,
        ],
        Some(&mut tile_window),
        None,
        Some(&mut background_map_window),
    );

    emulator.load_rom(_cpu_instrs_test_rom)?;

    // Game Boy runs slightly slower than 60 Hz, one frame takes ~16.74ms instead of ~16.67ms
    emulator_window.limit_frame_rate(Some(std::time::Duration::from_micros(16740)));
    emulator_window.set_background(WHITE);
    while emulator_window.is_open() {
        let frame_buffer = match emulator.update() {
            Ok(frame) => frame,
            Err(e) => {
                println!("{}", e);
                return Ok(());
            }
        };
        emulator.update_debug_view();
        emulator_window.clear();
        emulator_window.set_buffer(frame_buffer);
        emulator_window.render()?;
    }

    Ok(())
}

#[cfg(test)]
mod tests {
    use super::*;

    #[test]
    fn test_opcodes() {
        let mut emulator = Emulator::new(GRAY_PALETTE, vec![], None, None, None);
        assert!(emulator._run_opcode_tests().unwrap());
    }
}<|MERGE_RESOLUTION|>--- conflicted
+++ resolved
@@ -5,10 +5,7 @@
 * Clean up code
 * Optimize so emulator runs faster
 * Add interrupts
-<<<<<<< HEAD
-=======
 * Add RAM bank switching
->>>>>>> 0c3b11de
 * Implement timer
 */
 
