--- conflicted
+++ resolved
@@ -21,18 +21,10 @@
 mod gui;
 mod utils;
 
-<<<<<<< HEAD
-use std::{error::Error, mem};
-
-use emulator::{cartridge::Cartridge, debugger::DebugFlags, Emulator};
-use serde_json::error::Category;
-use simple_graphics::{display::{Color, Display, WHITE}, fonts::Font};
-=======
 use crate::gui::EmulatorGui;
 use std::error::Error;
 
 use emulator::{cartridge::Cartridge, Emulator};
->>>>>>> c912d5e6
 
 type Color = u32;
 type Palette = (u32, u32, u32, u32);
@@ -44,42 +36,6 @@
 const GRAY_PALETTE: Palette = (0xFFFFFF, 0xa9a9a9, 0x545454, 0x000000);
 
 fn main() -> Result<(), Box<dyn Error>> {
-<<<<<<< HEAD
-    // Init windows
-    // let mut register_window = Display::new("Register View", 300, 300, true)?;
-    // let font = Font::new("./fonts/retro-pixel-cute-mono.bdf").unwrap();
-    // register_window.set_font(font);
-    let mut emulator_window = Display::new("Game Boy Emulator", SCREEN_WIDTH, SCREEN_HEIGHT, true)?;
-    let mut background_map_window = Display::new("BackgroundMap", 32 * 8, 32 * 8, false)?;
-    let mut tile_window = Display::new("Tile Map", 128, 192, false)?;
-    // let mut memory_window = Display::new("Memory Viewer", 256, 256, false)?;
-
-    let _dmg_acid2_rom = Cartridge::from("./roms/tests/dmg-acid2.gb")?; // fail
-    let _cpu_instrs_test_rom = Cartridge::from("./roms/tests/cpu_instrs/cpu_instrs.gb")?; // fail
-    let _instr_timing = Cartridge::from("./roms/tests/instr_timing/instr_timing.gb")?;
-    let _mealy = Cartridge::from("./roms/tests/mealybug-tearoom-tests/m3_scy_change.gb")?;
-    let _tetris = Cartridge::from("./roms/games/tetris.gb")?;
-    let _dr_mario = Cartridge::from("./roms/games/Dr. Mario (World).gb")?;
-    let _pokemon = Cartridge::from("./roms/games/Pokemon Red.gb")?;
-    // let _bubble_bobble = Cartridge::from("./roms/games/Bubble Bobble (USA, Europe).gb")?;
-
-    let mut emulator = Emulator::new(
-        GRAY_PALETTE,
-        vec![
-            // DebugFlags::DumpMem,
-            // DebugFlags::DumpCallLog,
-            DebugFlags::ShowTileMap,
-            // DebugFlags::ShowMemView,
-            // DebugFlags::ShowRegisters,
-        ],
-        Some(&mut tile_window),
-        None,
-        Some(&mut background_map_window),
-        None,
-    );
-
-    emulator.load_rom(_dr_mario)?;
-=======
     let dmg_acid2_rom = Cartridge::from("./roms/tests/dmg-acid2.gb")?; // fail
 
     let mut emulator = Emulator::new();
@@ -90,7 +46,6 @@
         viewport: egui::ViewportBuilder::default().with_resizable(false),
         ..Default::default()
     };
->>>>>>> c912d5e6
 
     eframe::run_native(
         "Game Boy Emulator",
